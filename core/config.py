--- conflicted
+++ resolved
@@ -79,12 +79,8 @@
         "http://127.0.0.1:3000",
         "http://127.0.0.1:4100",
         "https://api-retello.enpointe.io",
-<<<<<<< HEAD
-        "https://retello-uat.enpointe.io",
-=======
         "https://api-uat-retello.enpointe.io",
         "https://api-uat-microretello.enpointe.io",
->>>>>>> 08b77a4a
         "https://retello.enpointe.io",
         "https://early.retello.ai",
         "https://api-early.retello.ai"
