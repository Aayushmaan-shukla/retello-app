--- conflicted
+++ resolved
@@ -192,14 +192,14 @@
     """
     Create a new chat session with the first message. Streams response.
     """
-<<<<<<< HEAD
-=======
+        master
+
     # Get user input from either prompt or user_input field
     user_input = getattr(chat_in, 'prompt', None) or getattr(chat_in, 'user_input', None)
     if not user_input:
         raise HTTPException(status_code=400, detail="Either 'prompt' or 'user_input' field is required")
 
->>>>>>> ee448db2
+        master
     recent_time = datetime.utcnow() - timedelta(minutes=2)
     recent_db_session = db.query(DBSession).filter(
         DBSession.user_id == current_user.id,
@@ -222,11 +222,11 @@
         session_id = new_db_session.id
 
     prompt_payload = {
-<<<<<<< HEAD
+        master
         "user_input": chat_in.prompt,
-=======
+
         "user_input": user_input,
->>>>>>> ee448db2
+        master
         "conversation": [
             {
                 "role": "system",
@@ -241,11 +241,11 @@
         id=chat_id,
         user_id=current_user.id,
         session_id=session_id,
-<<<<<<< HEAD
+        master
         prompt=chat_in.prompt,
-=======
+
         prompt=user_input,
->>>>>>> ee448db2
+        master
         response="",
         phones=[],
         current_params={},
@@ -300,7 +300,7 @@
         last_chat = prev_chats[-1] if prev_chats else None
         prompt_payload.update({
             "current_params": last_chat.current_params if last_chat and last_chat.current_params else None, # Ensure current_params is not None if last_chat exists but has no params
-<<<<<<< HEAD
+        master
             "conversation": [
                 {
                     "role": "system",
@@ -312,8 +312,8 @@
         })
     else: # If no previous chats, it's like a new chat but in an existing session
         prompt_payload.update({
-=======
->>>>>>> ee448db2
+
+        master
             "conversation": [
                  {
                     "role": "system",
